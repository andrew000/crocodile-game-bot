--- conflicted
+++ resolved
@@ -42,14 +42,10 @@
 	fabric              *crocodile.MachineFabric
 	bot                 *tb.Bot
 	textUpdatesRecieved float64
-<<<<<<< HEAD
 	startTotal          float64
 	ratingTotal         float64
 	globalRatingTotal   float64
 	cstatTotal          float64
-=======
-	startsTotal         float64
->>>>>>> af2e9f2d
 
 	wordsInlineKeys   [][]tb.InlineButton
 	newGameInlineKeys [][]tb.InlineButton
